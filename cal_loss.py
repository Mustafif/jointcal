--- conflicted
+++ resolved
@@ -49,13 +49,7 @@
     h = torch.stack(h_list)
 
     # Compute log-likelihood using standard-normal z
-<<<<<<< HEAD
-    logik = -0.5 * torch.sum(
-        torch.log(torch.tensor(2) * torch.pi) + torch.log(h) + z**2
-    )
-=======
     logik = -0.5 * torch.sum(torch.log(torch.tensor(2, device=device) * torch.pi) + torch.log(h) + z**2)
->>>>>>> b25548a2
     return logik
 
 
