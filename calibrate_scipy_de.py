--- conflicted
+++ resolved
@@ -150,12 +150,8 @@
         recombination=recombination,
         callback=callback,
         polish=polish,
-<<<<<<< HEAD
         # init="latinhypercube",  # Good initialization strategy
         x0=initial_guess,
-=======
-        init="latinhypercube",  # Good initialization strategy
->>>>>>> b25548a2
         disp=False,  # We handle progress in callback
     )
 
